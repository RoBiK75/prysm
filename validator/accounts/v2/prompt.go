package v2

import (
	"fmt"
	"io/ioutil"
	"strings"

	"github.com/logrusorgru/aurora"
	"github.com/manifoldco/promptui"
	"github.com/pkg/errors"
	"github.com/prysmaticlabs/prysm/shared/fileutil"
	"github.com/prysmaticlabs/prysm/shared/promptutil"
	"github.com/prysmaticlabs/prysm/validator/flags"
	"github.com/prysmaticlabs/prysm/validator/keymanager/v2/remote"
	"github.com/urfave/cli/v2"
)

const (
<<<<<<< HEAD
	importKeysDirPromptText        = "Enter the directory or filepath where your keystores to import are located"
	exportDirPromptText            = "Enter a file location to write the exported account(s) to"
	walletDirPromptText            = "Enter a wallet directory"
	newWalletPasswordPromptText    = "New wallet password"
	confirmPasswordPromptText      = "Confirm password"
	walletPasswordPromptText       = "Wallet password"
	newAccountPasswordPromptText   = "New account password"
	passwordForAccountPromptText   = "Enter password for account with public key %#x"
	selectAccountsDeletePromptText = "Select the account(s) you would like to delete"
	deleteAccountConfirmationText  = "Are you sure "
)

type passwordConfirm int

const (
	// An enum to indicate to the prompt that confirming the password is not needed.
	noConfirmPass passwordConfirm = iota
	// An enum to indicate to the prompt to confirm the password entered.
	confirmPass
=======
	importKeysDirPromptText = "Enter the directory or filepath where your keystores to import are located"
	walletDirPromptText     = "Enter a wallet directory"
>>>>>>> ceb11f43
)

var au = aurora.NewAurora(true)

func inputDirectory(cliCtx *cli.Context, promptText string, flag *cli.StringFlag) (string, error) {
	directory := cliCtx.String(flag.Name)
	if cliCtx.IsSet(flag.Name) {
		return fileutil.ExpandPath(directory)
	}
	// Append and log the appropriate directory name depending on the flag used.
	if flag.Name == flags.WalletDirFlag.Name {
		ok, err := fileutil.HasDir(directory)
		if err != nil {
			return "", errors.Wrapf(err, "could not check if wallet dir %s exists", directory)
		}
		if ok {
			log.Infof("%s %s", au.BrightMagenta("(wallet path)"), directory)
			return directory, nil
		}
	}

	inputtedDir, err := promptutil.DefaultPrompt(au.Bold(promptText).String(), directory)
	if err != nil {
		return "", err
	}
	if inputtedDir == directory {
		return directory, nil
	}
	return fileutil.ExpandPath(inputtedDir)
}

func inputWeakPassword(cliCtx *cli.Context, passwordFileFlag *cli.StringFlag, promptText string) (string, error) {
	if cliCtx.IsSet(passwordFileFlag.Name) {
		passwordFilePathInput := cliCtx.String(passwordFileFlag.Name)
		passwordFilePath, err := fileutil.ExpandPath(passwordFilePathInput)
		if err != nil {
			return "", errors.Wrap(err, "could not determine absolute path of password file")
		}
		data, err := ioutil.ReadFile(passwordFilePath)
		if err != nil {
			return "", errors.Wrap(err, "could not read password file")
		}
		return strings.TrimRight(string(data), "\r\n"), nil
	}
	walletPassword, err := promptutil.PasswordPrompt(promptText, promptutil.NotEmpty)
	if err != nil {
		return "", fmt.Errorf("could not read account password: %v", err)
	}
	return walletPassword, nil
}

func inputRemoteKeymanagerConfig(cliCtx *cli.Context) (*remote.Config, error) {
	addr := cliCtx.String(flags.GrpcRemoteAddressFlag.Name)
	crt := cliCtx.String(flags.RemoteSignerCertPathFlag.Name)
	key := cliCtx.String(flags.RemoteSignerKeyPathFlag.Name)
	ca := cliCtx.String(flags.RemoteSignerCACertPathFlag.Name)
	log.Info("Input desired configuration")
	var err error
	if addr == "" {
		addr, err = promptutil.ValidatePrompt("Remote gRPC address (such as host.example.com:4000)", promptutil.NotEmpty)
		if err != nil {
			return nil, err
		}
	}
	if crt == "" {
		crt, err = promptutil.ValidatePrompt("Path to TLS crt (such as /path/to/client.crt)", validateCertPath)
		if err != nil {
			return nil, err
		}
	}
	if key == "" {
		key, err = promptutil.ValidatePrompt("Path to TLS key (such as /path/to/client.key)", validateCertPath)
		if err != nil {
			return nil, err
		}
	}
	if ca == "" {
		ca, err = promptutil.ValidatePrompt("Path to certificate authority (CA) crt (such as /path/to/ca.crt)", validateCertPath)
		if err != nil {
			return nil, err
		}
	}
	crtPath, err := fileutil.ExpandPath(strings.TrimRight(crt, "\r\n"))
	if err != nil {
		return nil, errors.Wrapf(err, "could not determine absolute path for %s", crt)
	}
	keyPath, err := fileutil.ExpandPath(strings.TrimRight(key, "\r\n"))
	if err != nil {
		return nil, errors.Wrapf(err, "could not determine absolute path for %s", crt)
	}
	caPath, err := fileutil.ExpandPath(strings.TrimRight(ca, "\r\n"))
	if err != nil {
		return nil, errors.Wrapf(err, "could not determine absolute path for %s", crt)
	}
	newCfg := &remote.Config{
		RemoteCertificate: &remote.CertificateConfig{
			ClientCertPath: crtPath,
			ClientKeyPath:  keyPath,
			CACertPath:     caPath,
		},
		RemoteAddr: addr,
	}
	fmt.Printf("%s\n", newCfg)
	return newCfg, nil
}

func validateCertPath(input string) error {
	if input == "" {
		return errors.New("crt path cannot be empty")
	}
	if !promptutil.IsValidUnicode(input) {
		return errors.New("not valid unicode")
	}
	if !fileutil.FileExists(input) {
		return fmt.Errorf("no crt found at path: %s", input)
	}
	return nil
}

func formatPromptError(err error) error {
	switch err {
	case promptui.ErrAbort:
		return errors.New("wallet creation aborted, closing")
	case promptui.ErrInterrupt:
		return errors.New("keyboard interrupt, closing")
	case promptui.ErrEOF:
		return errors.New("no input received, closing")
	default:
		return err
	}
}<|MERGE_RESOLUTION|>--- conflicted
+++ resolved
@@ -16,30 +16,10 @@
 )
 
 const (
-<<<<<<< HEAD
 	importKeysDirPromptText        = "Enter the directory or filepath where your keystores to import are located"
-	exportDirPromptText            = "Enter a file location to write the exported account(s) to"
 	walletDirPromptText            = "Enter a wallet directory"
-	newWalletPasswordPromptText    = "New wallet password"
-	confirmPasswordPromptText      = "Confirm password"
-	walletPasswordPromptText       = "Wallet password"
-	newAccountPasswordPromptText   = "New account password"
-	passwordForAccountPromptText   = "Enter password for account with public key %#x"
 	selectAccountsDeletePromptText = "Select the account(s) you would like to delete"
 	deleteAccountConfirmationText  = "Are you sure "
-)
-
-type passwordConfirm int
-
-const (
-	// An enum to indicate to the prompt that confirming the password is not needed.
-	noConfirmPass passwordConfirm = iota
-	// An enum to indicate to the prompt to confirm the password entered.
-	confirmPass
-=======
-	importKeysDirPromptText = "Enter the directory or filepath where your keystores to import are located"
-	walletDirPromptText     = "Enter a wallet directory"
->>>>>>> ceb11f43
 )
 
 var au = aurora.NewAurora(true)
