package peers

import (
<<<<<<< HEAD
=======
	"context"
>>>>>>> d3a9b476
	"time"

	"github.com/libp2p/go-libp2p-core/peer"
)

const (
	// DefaultBadResponsesThreshold defines how many bad responses to tolerate before peer is deemed bad.
	DefaultBadResponsesThreshold = 6
	// DefaultBadResponsesWeight is a default weight. Since score represents penalty, it has negative weight.
	DefaultBadResponsesWeight = -1.0
	// DefaultBadResponsesDecayInterval defines how often to decay previous statistics.
	// Every interval bad responses counter will be decremented by 1.
	DefaultBadResponsesDecayInterval = time.Hour
)

<<<<<<< HEAD
// ScoreBadResponses returns score (penalty) of bad responses peer produced.
func (s *PeerScorer) ScoreBadResponses(pid peer.ID) float64 {
	s.store.RLock()
	defer s.store.RUnlock()
	return s.scoreBadResponses(pid)
}

// scoreBadResponses is a lock-free version of ScoreBadResponses.
func (s *PeerScorer) scoreBadResponses(pid peer.ID) float64 {
=======
// BadResponsesScorer represents bad responses scoring service.
type BadResponsesScorer struct {
	ctx    context.Context
	config *BadResponsesScorerConfig
	store  *peerDataStore
}

// BadResponsesScorerConfig holds configuration parameters for bad response scoring service.
type BadResponsesScorerConfig struct {
	// Threshold specifies number of bad responses tolerated, before peer is banned.
	Threshold int
	// Weight defines weight of bad response/threshold ratio on overall score.
	Weight float64
	// DecayInterval specifies how often bad response stats should be decayed.
	DecayInterval time.Duration
}

// newBadResponsesScorer creates new bad responses scoring service.
func newBadResponsesScorer(
	ctx context.Context, store *peerDataStore, config *BadResponsesScorerConfig) *BadResponsesScorer {
	if config == nil {
		config = &BadResponsesScorerConfig{}
	}
	scorer := &BadResponsesScorer{
		ctx:    ctx,
		config: config,
		store:  store,
	}
	if scorer.config.Threshold == 0 {
		scorer.config.Threshold = DefaultBadResponsesThreshold
	}
	if scorer.config.Weight == 0.0 {
		scorer.config.Weight = DefaultBadResponsesWeight
	}
	if scorer.config.DecayInterval == 0 {
		scorer.config.DecayInterval = DefaultBadResponsesDecayInterval
	}
	return scorer
}

// Score returns score (penalty) of bad responses peer produced.
func (s *BadResponsesScorer) Score(pid peer.ID) float64 {
	s.store.RLock()
	defer s.store.RUnlock()
	return s.score(pid)
}

// score is a lock-free version of ScoreBadResponses.
func (s *BadResponsesScorer) score(pid peer.ID) float64 {
>>>>>>> d3a9b476
	score := float64(0)
	peerData, ok := s.store.peers[pid]
	if !ok {
		return score
	}
	if peerData.badResponses > 0 {
<<<<<<< HEAD
		score = float64(peerData.badResponses) / float64(s.config.BadResponsesThreshold)
		score = score * s.config.BadResponsesWeight
=======
		score = float64(peerData.badResponses) / float64(s.config.Threshold)
		score = score * s.config.Weight
>>>>>>> d3a9b476
	}
	return score
}

<<<<<<< HEAD
// BadResponsesThreshold returns the maximum number of bad responses a peer can provide before it is considered bad.
func (s *PeerScorer) BadResponsesThreshold() int {
	return s.config.BadResponsesThreshold
=======
// Params exposes scorer's parameters.
func (s *BadResponsesScorer) Params() *BadResponsesScorerConfig {
	return s.config
>>>>>>> d3a9b476
}

// Count obtains the number of bad responses we have received from the given remote peer.
func (s *BadResponsesScorer) Count(pid peer.ID) (int, error) {
	s.store.RLock()
	defer s.store.RUnlock()
	return s.count(pid)
}

// count is a lock-free version of Count.
func (s *BadResponsesScorer) count(pid peer.ID) (int, error) {
	if peerData, ok := s.store.peers[pid]; ok {
		return peerData.badResponses, nil
	}
	return -1, ErrPeerUnknown
}

// Increment increments the number of bad responses we have received from the given remote peer.
// If peer doesn't exist this method is no-op.
func (s *BadResponsesScorer) Increment(pid peer.ID) {
	s.store.Lock()
	defer s.store.Unlock()

	if _, ok := s.store.peers[pid]; !ok {
		s.store.peers[pid] = &peerData{
			badResponses: 1,
		}
		return
	}
	s.store.peers[pid].badResponses++
}

// IsBadPeer states if the peer is to be considered bad.
// If the peer is unknown this will return `false`, which makes using this function easier than returning an error.
func (s *BadResponsesScorer) IsBadPeer(pid peer.ID) bool {
	s.store.RLock()
	defer s.store.RUnlock()
	return s.isBadPeer(pid)
}

// isBadPeer is lock-free version of IsBadPeer.
func (s *BadResponsesScorer) isBadPeer(pid peer.ID) bool {
	if peerData, ok := s.store.peers[pid]; ok {
<<<<<<< HEAD
		return peerData.badResponses >= s.config.BadResponsesThreshold
=======
		return peerData.badResponses >= s.config.Threshold
>>>>>>> d3a9b476
	}
	return false
}

// BadPeers returns the peers that are bad.
func (s *BadResponsesScorer) BadPeers() []peer.ID {
	s.store.RLock()
	defer s.store.RUnlock()

	badPeers := make([]peer.ID, 0)
	for pid := range s.store.peers {
		if s.isBadPeer(pid) {
			badPeers = append(badPeers, pid)
		}
	}
	return badPeers
}

// Decay reduces the bad responses of all peers, giving reformed peers a chance to join the network.
// This can be run periodically, although note that each time it runs it does give all bad peers another chance as well
// to clog up the network with bad responses, so should not be run too frequently; once an hour would be reasonable.
func (s *BadResponsesScorer) Decay() {
	s.store.Lock()
	defer s.store.Unlock()

	for _, peerData := range s.store.peers {
		if peerData.badResponses > 0 {
			peerData.badResponses--
		}
	}
}<|MERGE_RESOLUTION|>--- conflicted
+++ resolved
@@ -1,10 +1,7 @@
 package peers
 
 import (
-<<<<<<< HEAD
-=======
 	"context"
->>>>>>> d3a9b476
 	"time"
 
 	"github.com/libp2p/go-libp2p-core/peer"
@@ -20,17 +17,6 @@
 	DefaultBadResponsesDecayInterval = time.Hour
 )
 
-<<<<<<< HEAD
-// ScoreBadResponses returns score (penalty) of bad responses peer produced.
-func (s *PeerScorer) ScoreBadResponses(pid peer.ID) float64 {
-	s.store.RLock()
-	defer s.store.RUnlock()
-	return s.scoreBadResponses(pid)
-}
-
-// scoreBadResponses is a lock-free version of ScoreBadResponses.
-func (s *PeerScorer) scoreBadResponses(pid peer.ID) float64 {
-=======
 // BadResponsesScorer represents bad responses scoring service.
 type BadResponsesScorer struct {
 	ctx    context.Context
@@ -80,33 +66,21 @@
 
 // score is a lock-free version of ScoreBadResponses.
 func (s *BadResponsesScorer) score(pid peer.ID) float64 {
->>>>>>> d3a9b476
 	score := float64(0)
 	peerData, ok := s.store.peers[pid]
 	if !ok {
 		return score
 	}
 	if peerData.badResponses > 0 {
-<<<<<<< HEAD
-		score = float64(peerData.badResponses) / float64(s.config.BadResponsesThreshold)
-		score = score * s.config.BadResponsesWeight
-=======
 		score = float64(peerData.badResponses) / float64(s.config.Threshold)
 		score = score * s.config.Weight
->>>>>>> d3a9b476
 	}
 	return score
 }
 
-<<<<<<< HEAD
-// BadResponsesThreshold returns the maximum number of bad responses a peer can provide before it is considered bad.
-func (s *PeerScorer) BadResponsesThreshold() int {
-	return s.config.BadResponsesThreshold
-=======
 // Params exposes scorer's parameters.
 func (s *BadResponsesScorer) Params() *BadResponsesScorerConfig {
 	return s.config
->>>>>>> d3a9b476
 }
 
 // Count obtains the number of bad responses we have received from the given remote peer.
@@ -150,11 +124,7 @@
 // isBadPeer is lock-free version of IsBadPeer.
 func (s *BadResponsesScorer) isBadPeer(pid peer.ID) bool {
 	if peerData, ok := s.store.peers[pid]; ok {
-<<<<<<< HEAD
-		return peerData.badResponses >= s.config.BadResponsesThreshold
-=======
 		return peerData.badResponses >= s.config.Threshold
->>>>>>> d3a9b476
 	}
 	return false
 }
