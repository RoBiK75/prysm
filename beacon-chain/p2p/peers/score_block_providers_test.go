package peers_test

import (
	"context"
	"fmt"
	"sort"
	"testing"

	"github.com/libp2p/go-libp2p-core/peer"
	"github.com/prysmaticlabs/prysm/beacon-chain/flags"
	"github.com/prysmaticlabs/prysm/beacon-chain/p2p/peers"
	"github.com/prysmaticlabs/prysm/shared/rand"
	"github.com/prysmaticlabs/prysm/shared/roughtime"
	"github.com/prysmaticlabs/prysm/shared/testutil/assert"
)

func TestPeerScorer_BlockProvider_Score(t *testing.T) {
	ctx, cancel := context.WithCancel(context.Background())
	defer cancel()

	batchSize := uint64(flags.Get().BlockBatchLimit)
	tests := []struct {
		name   string
		update func(scorer *peers.BlockProviderScorer)
		check  func(scorer *peers.BlockProviderScorer)
	}{
		{
			name: "nonexistent peer",
			check: func(scorer *peers.BlockProviderScorer) {
				assert.Equal(t, scorer.MaxScore(), scorer.Score("peer1"), "Unexpected score")
			},
		},
		{
			name: "existent peer with zero score",
			update: func(scorer *peers.BlockProviderScorer) {
				scorer.Touch("peer1")
			},
			check: func(scorer *peers.BlockProviderScorer) {
				assert.Equal(t, 0.0, scorer.Score("peer1"), "Unexpected score")
			},
		},
		{
			name: "existent peer via increment",
			update: func(scorer *peers.BlockProviderScorer) {
				scorer.IncrementProcessedBlocks("peer1", 0)
			},
			check: func(scorer *peers.BlockProviderScorer) {
				assert.Equal(t, 0.0, scorer.Score("peer1"), "Unexpected score")
			},
		},
		{
			name: "boost score of stale peer",
			update: func(scorer *peers.BlockProviderScorer) {
				scorer.IncrementProcessedBlocks("peer1", batchSize*3)
				assert.Equal(t, 0.05*3, scorer.Score("peer1"), "Unexpected score")
				scorer.Touch("peer1", roughtime.Now().Add(-1*scorer.Params().StalePeerRefreshInterval))
			},
			check: func(scorer *peers.BlockProviderScorer) {
				assert.Equal(t, scorer.MaxScore(), scorer.Score("peer1"), "Unexpected score")
			},
		},
		{
			name: "increment with 0 score",
			update: func(scorer *peers.BlockProviderScorer) {
				// Increment to zero (provider is added to cache but score is unchanged).
				scorer.IncrementProcessedBlocks("peer1", 0)
			},
			check: func(scorer *peers.BlockProviderScorer) {
				assert.Equal(t, 0.0, scorer.Score("peer1"), "Unexpected score")
			},
		},
		{
			name: "partial score",
			update: func(scorer *peers.BlockProviderScorer) {
				// Partial score (less than a single batch of blocks processed).
				scorer.IncrementProcessedBlocks("peer1", batchSize/2)
			},
			check: func(scorer *peers.BlockProviderScorer) {
				assert.Equal(t, 0.0, scorer.Score("peer1"), "Unexpected score")
			},
		},
		{
			name: "single batch",
			update: func(scorer *peers.BlockProviderScorer) {
				scorer.IncrementProcessedBlocks("peer1", batchSize)
			},
			check: func(scorer *peers.BlockProviderScorer) {
				assert.Equal(t, roundScore(0.05), scorer.Score("peer1"), "Unexpected score")
			},
		},
		{
			name: "multiple batches",
			update: func(scorer *peers.BlockProviderScorer) {
				scorer.IncrementProcessedBlocks("peer1", batchSize*13)
			},
			check: func(scorer *peers.BlockProviderScorer) {
				assert.Equal(t, roundScore(0.05*13), scorer.Score("peer1"), "Unexpected score")
			},
		},
		{
			name: "maximum score cap",
			update: func(scorer *peers.BlockProviderScorer) {
				scorer.IncrementProcessedBlocks("peer1", batchSize*2)
				assert.Equal(t, roundScore(0.05*2), scorer.Score("peer1"), "Unexpected score")
				scorer.IncrementProcessedBlocks("peer1", scorer.Params().ProcessedBlocksCap)
			},
			check: func(scorer *peers.BlockProviderScorer) {
				assert.Equal(t, scorer.Params().ProcessedBlocksCap, scorer.ProcessedBlocks("peer1"))
				assert.Equal(t, 1.0, scorer.Score("peer1"))
			},
		},
	}

	for _, tt := range tests {
		t.Run(tt.name, func(t *testing.T) {
			peerStatuses := peers.NewStatus(ctx, &peers.StatusConfig{
				PeerLimit: 30,
				ScorerParams: &peers.PeerScorerConfig{
					BlockProviderScorerConfig: &peers.BlockProviderScorerConfig{
						ProcessedBatchWeight: 0.05,
					},
				},
			})
			scorer := peerStatuses.Scorers().BlockProviderScorer()
			if tt.update != nil {
				tt.update(scorer)
			}
			tt.check(scorer)
		})
	}
}

func TestPeerScorer_BlockProvider_GettersSetters(t *testing.T) {
	ctx, cancel := context.WithCancel(context.Background())
	defer cancel()

	peerStatuses := peers.NewStatus(ctx, &peers.StatusConfig{
		ScorerParams: &peers.PeerScorerConfig{},
	})
	scorer := peerStatuses.Scorers().BlockProviderScorer()

	assert.Equal(t, uint64(0), scorer.ProcessedBlocks("peer1"), "Unexpected count for unregistered peer")
	scorer.IncrementProcessedBlocks("peer1", 64)
	assert.Equal(t, uint64(64), scorer.ProcessedBlocks("peer1"))
}

func TestPeerScorer_BlockProvider_WeightSorted(t *testing.T) {
	ctx, cancel := context.WithCancel(context.Background())
	defer cancel()
	peerStatuses := peers.NewStatus(ctx, &peers.StatusConfig{
		ScorerParams: &peers.PeerScorerConfig{
			BlockProviderScorerConfig: &peers.BlockProviderScorerConfig{
				ProcessedBatchWeight: 1,
			},
		},
	})
	scorer := peerStatuses.Scorers().BlockProviderScorer()
	batchSize := uint64(flags.Get().BlockBatchLimit)
	r := rand.NewDeterministicGenerator()

	reverse := func(pids []peer.ID) []peer.ID {
		tmp := make([]peer.ID, len(pids))
		copy(tmp, pids)
		for i, j := 0, len(tmp)-1; i < j; i, j = i+1, j-1 {
			tmp[i], tmp[j] = tmp[j], tmp[i]
		}
		return tmp
	}

	shuffle := func(pids []peer.ID) []peer.ID {
		tmp := make([]peer.ID, len(pids))
		copy(tmp, pids)
		r.Shuffle(len(tmp), func(i, j int) {
			tmp[i], tmp[j] = tmp[j], tmp[i]
		})
		return tmp
	}

	var pids []peer.ID
	for i := uint64(0); i < 10; i++ {
		pid := peer.ID(i)
		scorer.IncrementProcessedBlocks(pid, i*batchSize)
		pids = append(pids, pid)
	}
	// Make sure that peers scores are correct (peer(n).score > peer(n-1).score).
	// Peers should be returned in descending order (by score).
	assert.DeepEqual(t, reverse(pids), scorer.Sorted(pids, nil))

	// Run weighted sort lots of time, to get accurate statistics of whether more heavy items
	// are indeed preferred when sorting.
	scores := make(map[peer.ID]int, len(pids))
	for i := 0; i < 1000; i++ {
		score := len(pids) - 1
		// The earlier in the list the item is, the more of a score will it get.
		for _, pid := range scorer.WeightSorted(r, shuffle(pids), nil) {
			scores[pid] += score
			score--
		}
	}
	var scoredPIDs []peer.ID
	for pid := range scores {
		scoredPIDs = append(scoredPIDs, pid)
	}
	sort.Slice(scoredPIDs, func(i, j int) bool {
		return scores[scoredPIDs[i]] > scores[scoredPIDs[j]]
	})
	assert.Equal(t, len(pids), len(scoredPIDs))
	assert.DeepEqual(t, reverse(pids), scoredPIDs, "Expected items with more weight to be picked more often")
}

func TestPeerScorer_BlockProvider_Sorted(t *testing.T) {
	batchSize := uint64(flags.Get().BlockBatchLimit)
	tests := []struct {
		name   string
		update func(s *peers.BlockProviderScorer)
		score  func(pid peer.ID, score float64) float64
		have   []peer.ID
		want   []peer.ID
	}{
		{
			name:   "no peers",
			update: func(s *peers.BlockProviderScorer) {},
			have:   []peer.ID{},
			want:   []peer.ID{},
		},
		{
			name: "same scores",
			update: func(s *peers.BlockProviderScorer) {
				s.IncrementProcessedBlocks("peer1", 16)
				s.IncrementProcessedBlocks("peer2", 16)
				s.IncrementProcessedBlocks("peer3", 16)
			},
			have: []peer.ID{"peer1", "peer2", "peer3"},
			want: []peer.ID{"peer1", "peer2", "peer3"},
		},
		{
			name: "same scores multiple batches",
			update: func(s *peers.BlockProviderScorer) {
				s.IncrementProcessedBlocks("peer1", batchSize*7+16)
				s.IncrementProcessedBlocks("peer2", batchSize*7+16)
				s.IncrementProcessedBlocks("peer3", batchSize*7+16)
			},
			have: []peer.ID{"peer1", "peer2", "peer3"},
			want: []peer.ID{"peer1", "peer2", "peer3"},
		},
		{
			name: "same scores multiple batches unequal blocks",
			update: func(s *peers.BlockProviderScorer) {
				s.IncrementProcessedBlocks("peer1", batchSize*7+6)
				s.IncrementProcessedBlocks("peer2", batchSize*7+16)
				s.IncrementProcessedBlocks("peer3", batchSize*7+26)
			},
			have: []peer.ID{"peer1", "peer2", "peer3"},
			want: []peer.ID{"peer1", "peer2", "peer3"},
		},
		{
			name: "different scores",
			update: func(s *peers.BlockProviderScorer) {
				s.IncrementProcessedBlocks("peer1", batchSize*3)
				s.IncrementProcessedBlocks("peer2", batchSize*1)
				s.IncrementProcessedBlocks("peer3", batchSize*2)
			},
			have: []peer.ID{"peer3", "peer2", "peer1"},
			want: []peer.ID{"peer1", "peer3", "peer2"},
		},
		{
			name: "custom scorer",
			update: func(s *peers.BlockProviderScorer) {
				s.IncrementProcessedBlocks("peer1", batchSize*3)
				s.IncrementProcessedBlocks("peer2", batchSize*1)
				s.IncrementProcessedBlocks("peer3", batchSize*2)
			},
			score: func(pid peer.ID, score float64) float64 {
				if pid == "peer2" {
					return score + 0.3 // 0.2 + 0.3 = 0.5 > 0.4 (of peer3)
				}
				if pid == "peer1" {
					return 0.0
				}
				return score
			},
			have: []peer.ID{"peer3", "peer2", "peer1"},
			want: []peer.ID{"peer2", "peer3", "peer1"},
		},
	}
	for _, tt := range tests {
		t.Run(tt.name, func(t *testing.T) {
			ctx, cancel := context.WithCancel(context.Background())
			defer cancel()
			peerStatuses := peers.NewStatus(ctx, &peers.StatusConfig{
				ScorerParams: &peers.PeerScorerConfig{
					BlockProviderScorerConfig: &peers.BlockProviderScorerConfig{
						ProcessedBatchWeight: 0.2,
					},
				},
			})
			scorer := peerStatuses.Scorers().BlockProviderScorer()
			tt.update(scorer)
			assert.DeepEqual(t, tt.want, scorer.Sorted(tt.have, tt.score))
		})
	}
}

func TestPeerScorer_BlockProvider_MaxScore(t *testing.T) {
	ctx, cancel := context.WithCancel(context.Background())
	defer cancel()
	batchSize := uint64(flags.Get().BlockBatchLimit)

	tests := []struct {
		name string
		cfg  *peers.BlockProviderScorerConfig
		want float64
	}{
		{
			name: "default config",
			cfg:  &peers.BlockProviderScorerConfig{},
			want: 1.0,
		},
		{
			name: "custom config",
			cfg: &peers.BlockProviderScorerConfig{
				ProcessedBatchWeight: 0.5,
				ProcessedBlocksCap:   batchSize * 300,
			},
			want: 150.0,
		},
	}

	for _, tt := range tests {
		t.Run(tt.name, func(t *testing.T) {
			peerStatuses := peers.NewStatus(ctx, &peers.StatusConfig{
				ScorerParams: &peers.PeerScorerConfig{
					BlockProviderScorerConfig: tt.cfg,
				},
			})
			scorer := peerStatuses.Scorers().BlockProviderScorer()
			assert.Equal(t, tt.want, scorer.MaxScore())
		})
	}
}

func TestPeerScorer_BlockProvider_FormatScorePretty(t *testing.T) {
	ctx, cancel := context.WithCancel(context.Background())
	defer cancel()
	batchSize := uint64(flags.Get().BlockBatchLimit)
	format := "[%0.1f%%, raw: %0.2f,  blocks: %d/1280]"

	tests := []struct {
		name   string
		update func(s *peers.BlockProviderScorer)
		check  func(s *peers.BlockProviderScorer)
	}{
		{
			name:   "peer not registered",
			update: nil,
			check: func(s *peers.BlockProviderScorer) {
				assert.Equal(t, fmt.Sprintf(format, 100.0, 1.0, 0), s.FormatScorePretty("peer1"))
			},
		},
		{
			name: "peer registered zero blocks",
			update: func(s *peers.BlockProviderScorer) {
				s.Touch("peer1")
			},
			check: func(s *peers.BlockProviderScorer) {
				assert.Equal(t, fmt.Sprintf(format, 0.0, 0.0, 0), s.FormatScorePretty("peer1"))
			},
		},
		{
			name: "partial batch",
			update: func(s *peers.BlockProviderScorer) {
				s.IncrementProcessedBlocks("peer1", batchSize/4)
			},
			check: func(s *peers.BlockProviderScorer) {
				assert.Equal(t, fmt.Sprintf(format, 0.0, 0.0, batchSize/4), s.FormatScorePretty("peer1"))
			},
		},
		{
			name: "single batch",
			update: func(s *peers.BlockProviderScorer) {
				s.IncrementProcessedBlocks("peer1", batchSize)
			},
			check: func(s *peers.BlockProviderScorer) {
				assert.Equal(t, fmt.Sprintf(format, 5.0, 0.05, batchSize), s.FormatScorePretty("peer1"))
			},
		},
		{
			name: "3/2 of a batch",
			update: func(s *peers.BlockProviderScorer) {
				s.IncrementProcessedBlocks("peer1", batchSize*3/2)
			},
			check: func(s *peers.BlockProviderScorer) {
				assert.Equal(t, fmt.Sprintf(format, 5.0, 0.05, batchSize*3/2), s.FormatScorePretty("peer1"))
			},
		},
		{
			name: "multiple batches",
			update: func(s *peers.BlockProviderScorer) {
				s.IncrementProcessedBlocks("peer1", batchSize*5)
			},
			check: func(s *peers.BlockProviderScorer) {
				assert.Equal(t, fmt.Sprintf(format, 25.0, 0.05*5, batchSize*5), s.FormatScorePretty("peer1"))
			},
		},
		{
			name: "multiple batches max score",
			update: func(s *peers.BlockProviderScorer) {
				s.IncrementProcessedBlocks("peer1", s.Params().ProcessedBlocksCap*5)
			},
			check: func(s *peers.BlockProviderScorer) {
				want := fmt.Sprintf(format, 100.0, 1.0, s.Params().ProcessedBlocksCap)
				assert.Equal(t, want, s.FormatScorePretty("peer1"))
			},
		},
		{
			name: "decaying",
			update: func(s *peers.BlockProviderScorer) {
				s.IncrementProcessedBlocks("peer1", batchSize*5)
				s.IncrementProcessedBlocks("peer1", batchSize)
				s.IncrementProcessedBlocks("peer1", batchSize/4)
				want := fmt.Sprintf(format, 30.0, 0.05*6, batchSize*6+batchSize/4)
				assert.Equal(t, want, s.FormatScorePretty("peer1"))
				// Maximize block count.
				s.IncrementProcessedBlocks("peer1", s.Params().ProcessedBlocksCap)
				want = fmt.Sprintf(format, 100.0, 1.0, s.Params().ProcessedBlocksCap)
				assert.Equal(t, want, s.FormatScorePretty("peer1"))
				// Half of blocks is to be decayed.
				s.Decay()
			},
			check: func(s *peers.BlockProviderScorer) {
				want := fmt.Sprintf(format, 50.0, 0.5, s.Params().ProcessedBlocksCap/2)
				assert.Equal(t, want, s.FormatScorePretty("peer1"))
			},
		},
	}

	for _, tt := range tests {
		t.Run(tt.name, func(t *testing.T) {
			peerStatuses := peers.NewStatus(ctx, &peers.StatusConfig{
				ScorerParams: &peers.PeerScorerConfig{
					BlockProviderScorerConfig: &peers.BlockProviderScorerConfig{
						ProcessedBatchWeight: 0.05,
						ProcessedBlocksCap:   20 * batchSize,
<<<<<<< HEAD
=======
						Decay:                10 * batchSize,
>>>>>>> ea2ac8a8
					},
				},
			})
			scorer := peerStatuses.Scorers().BlockProviderScorer()
			if tt.update != nil {
				tt.update(scorer)
			}
			tt.check(scorer)
		})
	}
}<|MERGE_RESOLUTION|>--- conflicted
+++ resolved
@@ -441,10 +441,7 @@
 					BlockProviderScorerConfig: &peers.BlockProviderScorerConfig{
 						ProcessedBatchWeight: 0.05,
 						ProcessedBlocksCap:   20 * batchSize,
-<<<<<<< HEAD
-=======
 						Decay:                10 * batchSize,
->>>>>>> ea2ac8a8
 					},
 				},
 			})
