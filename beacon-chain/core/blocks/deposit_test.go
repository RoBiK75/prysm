package blocks_test

import (
	"context"
	"testing"

	ethpb "github.com/prysmaticlabs/ethereumapis/eth/v1alpha1"
	"github.com/prysmaticlabs/prysm/beacon-chain/core/blocks"
	"github.com/prysmaticlabs/prysm/beacon-chain/core/helpers"
	stateTrie "github.com/prysmaticlabs/prysm/beacon-chain/state"
	pb "github.com/prysmaticlabs/prysm/proto/beacon/p2p/v1"
	"github.com/prysmaticlabs/prysm/shared/bls"
	"github.com/prysmaticlabs/prysm/shared/bytesutil"
	"github.com/prysmaticlabs/prysm/shared/params"
	"github.com/prysmaticlabs/prysm/shared/testutil"
	"github.com/prysmaticlabs/prysm/shared/testutil/assert"
	"github.com/prysmaticlabs/prysm/shared/testutil/require"
	"github.com/prysmaticlabs/prysm/shared/trieutil"
)

func TestProcessDeposits_SameValidatorMultipleDepositsSameBlock(t *testing.T) {
	// Same validator created 3 valid deposits within the same block
	testutil.ResetCache()
	dep, _, err := testutil.DeterministicDepositsAndKeysSameValidator(3)
	require.NoError(t, err)
	eth1Data, err := testutil.DeterministicEth1Data(len(dep))
	require.NoError(t, err)
	block := &ethpb.BeaconBlock{
		Body: &ethpb.BeaconBlockBody{
			// 3 deposits from the same validator
			Deposits: []*ethpb.Deposit{dep[0], dep[1], dep[2]},
		},
	}
	registry := []*ethpb.Validator{
		{
			PublicKey:             []byte{1},
			WithdrawalCredentials: []byte{1, 2, 3},
		},
	}
	balances := []uint64{0}
	beaconState, err := stateTrie.InitializeFromProto(&pb.BeaconState{
		Validators: registry,
		Balances:   balances,
		Eth1Data:   eth1Data,
		Fork: &pb.Fork{
			PreviousVersion: params.BeaconConfig().GenesisForkVersion,
			CurrentVersion:  params.BeaconConfig().GenesisForkVersion,
		},
	})
	require.NoError(t, err)
	newState, err := blocks.ProcessDeposits(context.Background(), beaconState, block.Body.Deposits)
	require.NoError(t, err, "Expected block deposits to process correctly")

	assert.Equal(t, 2, len(newState.Validators()), "Incorrect validator count")
}

func TestProcessDeposits_MerkleBranchFailsVerification(t *testing.T) {
	deposit := &ethpb.Deposit{
		Data: &ethpb.Deposit_Data{
			PublicKey: []byte{1, 2, 3},
			Signature: make([]byte, 96),
		},
	}
<<<<<<< HEAD
	leaf, err := deposit.Data.HashTreeRoot()
	if err != nil {
		t.Fatal(err)
	}
=======
	leaf, err := ssz.HashTreeRoot(deposit.Data)
	require.NoError(t, err)
>>>>>>> f575a81a

	// We then create a merkle branch for the test.
	depositTrie, err := trieutil.GenerateTrieFromItems([][]byte{leaf[:]}, int(params.BeaconConfig().DepositContractTreeDepth))
	require.NoError(t, err, "Could not generate trie")
	proof, err := depositTrie.MerkleProof(0)
	require.NoError(t, err, "Could not generate proof")

	deposit.Proof = proof
	block := &ethpb.BeaconBlock{
		Body: &ethpb.BeaconBlockBody{
			Deposits: []*ethpb.Deposit{deposit},
		},
	}
	beaconState, err := stateTrie.InitializeFromProto(&pb.BeaconState{
		Eth1Data: &ethpb.Eth1Data{
			DepositRoot: []byte{0},
			BlockHash:   []byte{1},
		},
	})
	require.NoError(t, err)
	want := "deposit root did not verify"
	_, err = blocks.ProcessDeposits(context.Background(), beaconState, block.Body.Deposits)
	assert.ErrorContains(t, want, err)
}

func TestProcessDeposits_AddsNewValidatorDeposit(t *testing.T) {
	dep, _, err := testutil.DeterministicDepositsAndKeys(1)
	require.NoError(t, err)
	eth1Data, err := testutil.DeterministicEth1Data(len(dep))
	require.NoError(t, err)

	block := &ethpb.BeaconBlock{
		Body: &ethpb.BeaconBlockBody{
			Deposits: []*ethpb.Deposit{dep[0]},
		},
	}
	registry := []*ethpb.Validator{
		{
			PublicKey:             []byte{1},
			WithdrawalCredentials: []byte{1, 2, 3},
		},
	}
	balances := []uint64{0}
	beaconState, err := stateTrie.InitializeFromProto(&pb.BeaconState{
		Validators: registry,
		Balances:   balances,
		Eth1Data:   eth1Data,
		Fork: &pb.Fork{
			PreviousVersion: params.BeaconConfig().GenesisForkVersion,
			CurrentVersion:  params.BeaconConfig().GenesisForkVersion,
		},
	})
	require.NoError(t, err)
	newState, err := blocks.ProcessDeposits(context.Background(), beaconState, block.Body.Deposits)
	require.NoError(t, err, "Expected block deposits to process correctly")
	if newState.Balances()[1] != dep[0].Data.Amount {
		t.Errorf(
			"Expected state validator balances index 0 to equal %d, received %d",
			dep[0].Data.Amount,
			newState.Balances()[1],
		)
	}
}

func TestProcessDeposits_RepeatedDeposit_IncreasesValidatorBalance(t *testing.T) {
	sk := bls.RandKey()
	deposit := &ethpb.Deposit{
		Data: &ethpb.Deposit_Data{
			PublicKey: sk.PublicKey().Marshal(),
			Amount:    1000,
		},
	}
	sr, err := helpers.ComputeSigningRoot(deposit.Data, bytesutil.ToBytes(3, 8))
	require.NoError(t, err)
	sig := sk.Sign(sr[:])
	deposit.Data.Signature = sig.Marshal()
<<<<<<< HEAD
	leaf, err := deposit.Data.HashTreeRoot()
	if err != nil {
		t.Fatal(err)
	}
=======
	leaf, err := ssz.HashTreeRoot(deposit.Data)
	require.NoError(t, err)
>>>>>>> f575a81a

	// We then create a merkle branch for the test.
	depositTrie, err := trieutil.GenerateTrieFromItems([][]byte{leaf[:]}, int(params.BeaconConfig().DepositContractTreeDepth))
	require.NoError(t, err, "Could not generate trie")
	proof, err := depositTrie.MerkleProof(0)
	require.NoError(t, err, "Could not generate proof")

	deposit.Proof = proof
	block := &ethpb.BeaconBlock{
		Body: &ethpb.BeaconBlockBody{
			Deposits: []*ethpb.Deposit{deposit},
		},
	}
	registry := []*ethpb.Validator{
		{
			PublicKey: []byte{1, 2, 3},
		},
		{
			PublicKey:             sk.PublicKey().Marshal(),
			WithdrawalCredentials: []byte{1},
		},
	}
	balances := []uint64{0, 50}
	root := depositTrie.Root()
	beaconState, err := stateTrie.InitializeFromProto(&pb.BeaconState{
		Validators: registry,
		Balances:   balances,
		Eth1Data: &ethpb.Eth1Data{
			DepositRoot: root[:],
			BlockHash:   root[:],
		},
	})
	require.NoError(t, err)
	newState, err := blocks.ProcessDeposits(context.Background(), beaconState, block.Body.Deposits)
	require.NoError(t, err, "Process deposit failed")
	assert.Equal(t, uint64(1000+50), newState.Balances()[1], "Expected balance at index 1 to be 1050")
}

func TestProcessDeposit_AddsNewValidatorDeposit(t *testing.T) {
	//Similar to TestProcessDeposits_AddsNewValidatorDeposit except that this test directly calls ProcessDeposit
	dep, _, err := testutil.DeterministicDepositsAndKeys(1)
	require.NoError(t, err)
	eth1Data, err := testutil.DeterministicEth1Data(len(dep))
	require.NoError(t, err)

	registry := []*ethpb.Validator{
		{
			PublicKey:             []byte{1},
			WithdrawalCredentials: []byte{1, 2, 3},
		},
	}
	balances := []uint64{0}
	beaconState, err := stateTrie.InitializeFromProto(&pb.BeaconState{
		Validators: registry,
		Balances:   balances,
		Eth1Data:   eth1Data,
		Fork: &pb.Fork{
			PreviousVersion: params.BeaconConfig().GenesisForkVersion,
			CurrentVersion:  params.BeaconConfig().GenesisForkVersion,
		},
	})
	require.NoError(t, err)
	newState, err := blocks.ProcessDeposit(beaconState, dep[0], true)
	require.NoError(t, err, "Process deposit failed")
	assert.Equal(t, 2, len(newState.Validators()), "Expected validator list to have length 2")
	assert.Equal(t, 2, len(newState.Balances()), "Expected validator balances list to have length 2")
	if newState.Balances()[1] != dep[0].Data.Amount {
		t.Errorf(
			"Expected state validator balances index 1 to equal %d, received %d",
			dep[0].Data.Amount,
			newState.Balances()[1],
		)
	}
}

func TestProcessDeposit_SkipsInvalidDeposit(t *testing.T) {
	// Same test settings as in TestProcessDeposit_AddsNewValidatorDeposit, except that we use an invalid signature
	dep, _, err := testutil.DeterministicDepositsAndKeys(1)
	require.NoError(t, err)
	dep[0].Data.Signature = make([]byte, 96)
	trie, _, err := testutil.DepositTrieFromDeposits(dep)
	require.NoError(t, err)
	root := trie.Root()
	eth1Data := &ethpb.Eth1Data{
		DepositRoot:  root[:],
		DepositCount: 1,
	}
	registry := []*ethpb.Validator{
		{
			PublicKey:             []byte{1},
			WithdrawalCredentials: []byte{1, 2, 3},
		},
	}
	balances := []uint64{0}
	beaconState, err := stateTrie.InitializeFromProto(&pb.BeaconState{
		Validators: registry,
		Balances:   balances,
		Eth1Data:   eth1Data,
		Fork: &pb.Fork{
			PreviousVersion: params.BeaconConfig().GenesisForkVersion,
			CurrentVersion:  params.BeaconConfig().GenesisForkVersion,
		},
	})
	require.NoError(t, err)
	newState, err := blocks.ProcessDeposit(beaconState, dep[0], true)
	require.NoError(t, err, "Expected invalid block deposit to be ignored without error")

	if newState.Eth1DepositIndex() != 1 {
		t.Errorf(
			"Expected Eth1DepositIndex to be increased by 1 after processing an invalid deposit, received change: %v",
			newState.Eth1DepositIndex(),
		)
	}
	if len(newState.Validators()) != 1 {
		t.Errorf("Expected validator list to have length 1, received: %v", len(newState.Validators()))
	}
	if len(newState.Balances()) != 1 {
		t.Errorf("Expected validator balances list to have length 1, received: %v", len(newState.Balances()))
	}
	if newState.Balances()[0] != 0 {
		t.Errorf("Expected validator balance at index 0 to stay 0, received: %v", newState.Balances()[0])
	}
}<|MERGE_RESOLUTION|>--- conflicted
+++ resolved
@@ -61,15 +61,8 @@
 			Signature: make([]byte, 96),
 		},
 	}
-<<<<<<< HEAD
 	leaf, err := deposit.Data.HashTreeRoot()
-	if err != nil {
-		t.Fatal(err)
-	}
-=======
-	leaf, err := ssz.HashTreeRoot(deposit.Data)
-	require.NoError(t, err)
->>>>>>> f575a81a
+	require.NoError(t, err)
 
 	// We then create a merkle branch for the test.
 	depositTrie, err := trieutil.GenerateTrieFromItems([][]byte{leaf[:]}, int(params.BeaconConfig().DepositContractTreeDepth))
@@ -146,15 +139,8 @@
 	require.NoError(t, err)
 	sig := sk.Sign(sr[:])
 	deposit.Data.Signature = sig.Marshal()
-<<<<<<< HEAD
 	leaf, err := deposit.Data.HashTreeRoot()
-	if err != nil {
-		t.Fatal(err)
-	}
-=======
-	leaf, err := ssz.HashTreeRoot(deposit.Data)
-	require.NoError(t, err)
->>>>>>> f575a81a
+	require.NoError(t, err)
 
 	// We then create a merkle branch for the test.
 	depositTrie, err := trieutil.GenerateTrieFromItems([][]byte{leaf[:]}, int(params.BeaconConfig().DepositContractTreeDepth))
