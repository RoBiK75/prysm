package blocks_test

import (
	"bytes"
	"encoding/binary"
	"strings"
	"testing"

	ethpb "github.com/prysmaticlabs/ethereumapis/eth/v1alpha1"
	"github.com/prysmaticlabs/prysm/beacon-chain/core/blocks"
	"github.com/prysmaticlabs/prysm/beacon-chain/core/helpers"
	pb "github.com/prysmaticlabs/prysm/proto/beacon/p2p/v1"
	"github.com/prysmaticlabs/prysm/shared/params"
	"github.com/prysmaticlabs/prysm/shared/testutil"
)

func TestProcessRandao_IncorrectProposerFailsVerification(t *testing.T) {
	beaconState, privKeys := testutil.DeterministicGenesisState(t, 100)
	// We fetch the proposer's index as that is whom the RANDAO will be verified against.
	proposerIdx, err := helpers.BeaconProposerIndex(beaconState)
	if err != nil {
		t.Fatal(err)
	}
	epoch := uint64(0)
	buf := make([]byte, 32)
	binary.LittleEndian.PutUint64(buf, epoch)
	domain, err := helpers.Domain(beaconState.Fork(), epoch, params.BeaconConfig().DomainRandao, beaconState.GenesisValidatorRoot())
	if err != nil {
		t.Fatal(err)
	}
<<<<<<< HEAD
	root, err := &pb.SigningData{ObjectRoot: buf, Domain: domain}.HashTreeRoot()
=======
	root, err := (&pb.SigningData{ObjectRoot: buf, Domain: domain}).HashTreeRoot()
>>>>>>> dc17b7ab
	if err != nil {
		t.Fatal(err)
	}
	// We make the previous validator's index sign the message instead of the proposer.
	epochSignature := privKeys[proposerIdx-1].Sign(root[:])
	block := &ethpb.BeaconBlock{
		Body: &ethpb.BeaconBlockBody{
			RandaoReveal: epochSignature.Marshal(),
		},
	}

	want := "block randao: signature did not verify"
	if _, err := blocks.ProcessRandao(
		beaconState,
		block.Body,
	); err == nil || !strings.Contains(err.Error(), want) {
		t.Errorf("Expected %v, received %v", want, err)
	}
}

func TestProcessRandao_SignatureVerifiesAndUpdatesLatestStateMixes(t *testing.T) {
	beaconState, privKeys := testutil.DeterministicGenesisState(t, 100)

	epoch := helpers.CurrentEpoch(beaconState)
	epochSignature, err := testutil.RandaoReveal(beaconState, epoch, privKeys)
	if err != nil {
		t.Fatal(err)
	}

	block := &ethpb.BeaconBlock{
		Body: &ethpb.BeaconBlockBody{
			RandaoReveal: epochSignature,
		},
	}

	newState, err := blocks.ProcessRandao(
		beaconState,
		block.Body,
	)
	if err != nil {
		t.Errorf("Unexpected error processing block randao: %v", err)
	}
	currentEpoch := helpers.CurrentEpoch(beaconState)
	mix := newState.RandaoMixes()[currentEpoch%params.BeaconConfig().EpochsPerHistoricalVector]

	if bytes.Equal(mix, params.BeaconConfig().ZeroHash[:]) {
		t.Errorf(
			"Expected empty signature to be overwritten by randao reveal, received %v",
			params.BeaconConfig().EmptySignature,
		)
	}
}

func TestRandaoSignatureSet_OK(t *testing.T) {
	beaconState, privKeys := testutil.DeterministicGenesisState(t, 100)

	epoch := helpers.CurrentEpoch(beaconState)
	epochSignature, err := testutil.RandaoReveal(beaconState, epoch, privKeys)
	if err != nil {
		t.Fatal(err)
	}

	block := &ethpb.BeaconBlock{
		Body: &ethpb.BeaconBlockBody{
			RandaoReveal: epochSignature,
		},
	}

	set, _, err := blocks.RandaoSignatureSet(beaconState, block.Body)
	if err != nil {
		t.Fatal(err)
	}
	verified, err := set.Verify()
	if err != nil {
		t.Fatal(err)
	}
	if !verified {
		t.Error("Unable to verify randao signature set")
	}
}<|MERGE_RESOLUTION|>--- conflicted
+++ resolved
@@ -28,11 +28,7 @@
 	if err != nil {
 		t.Fatal(err)
 	}
-<<<<<<< HEAD
-	root, err := &pb.SigningData{ObjectRoot: buf, Domain: domain}.HashTreeRoot()
-=======
 	root, err := (&pb.SigningData{ObjectRoot: buf, Domain: domain}).HashTreeRoot()
->>>>>>> dc17b7ab
 	if err != nil {
 		t.Fatal(err)
 	}
