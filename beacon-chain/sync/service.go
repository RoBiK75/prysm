package sync

import (
	"context"
	"sync"
	"time"

	lru "github.com/hashicorp/golang-lru"
	"github.com/kevinms/leakybucket-go"
	"github.com/pkg/errors"
	ethpb "github.com/prysmaticlabs/ethereumapis/eth/v1alpha1"
	"github.com/prysmaticlabs/prysm/beacon-chain/blockchain"
	"github.com/prysmaticlabs/prysm/beacon-chain/cache"
	blockfeed "github.com/prysmaticlabs/prysm/beacon-chain/core/feed/block"
	"github.com/prysmaticlabs/prysm/beacon-chain/core/feed/operation"
	statefeed "github.com/prysmaticlabs/prysm/beacon-chain/core/feed/state"
	"github.com/prysmaticlabs/prysm/beacon-chain/core/helpers"
	"github.com/prysmaticlabs/prysm/beacon-chain/db"
	"github.com/prysmaticlabs/prysm/beacon-chain/operations/attestations"
	"github.com/prysmaticlabs/prysm/beacon-chain/operations/slashings"
	"github.com/prysmaticlabs/prysm/beacon-chain/operations/voluntaryexits"
	"github.com/prysmaticlabs/prysm/beacon-chain/p2p"
	"github.com/prysmaticlabs/prysm/shared"
	"github.com/prysmaticlabs/prysm/shared/params"
	"github.com/prysmaticlabs/prysm/shared/runutil"
)

var _ = shared.Service(&Service{})

const allowedBlocksPerSecond = 32.0
const allowedBlocksBurst = 10 * allowedBlocksPerSecond
const seenBlockSize = 1000
const seenAttSize = 10000
const seenExitSize = 100
const seenAttesterSlashingSize = 100
const seenProposerSlashingSize = 100

// Refresh rate of ENR set at every quarter of an epoch.
var refreshRate = (params.BeaconConfig().SecondsPerSlot * params.BeaconConfig().SlotsPerEpoch) / 4

// Config to set up the regular sync service.
type Config struct {
	P2P                 p2p.P2P
	DB                  db.NoHeadAccessDatabase
	AttPool             attestations.Pool
	ExitPool            *voluntaryexits.Pool
	SlashingPool        *slashings.Pool
	Chain               blockchainService
	InitialSync         Checker
	StateNotifier       statefeed.Notifier
	BlockNotifier       blockfeed.Notifier
	AttestationNotifier operation.Notifier
	StateSummaryCache   *cache.StateSummaryCache
}

// This defines the interface for interacting with block chain service
type blockchainService interface {
	blockchain.BlockReceiver
	blockchain.HeadFetcher
	blockchain.FinalizationFetcher
	blockchain.ForkFetcher
	blockchain.AttestationReceiver
	blockchain.TimeFetcher
}

// NewRegularSync service.
func NewRegularSync(cfg *Config) *Service {
	ctx, cancel := context.WithCancel(context.Background())
	r := &Service{
		ctx:                  ctx,
		cancel:               cancel,
		db:                   cfg.DB,
		p2p:                  cfg.P2P,
		attPool:              cfg.AttPool,
		exitPool:             cfg.ExitPool,
		slashingPool:         cfg.SlashingPool,
		chain:                cfg.Chain,
		initialSync:          cfg.InitialSync,
		attestationNotifier:  cfg.AttestationNotifier,
		slotToPendingBlocks:  make(map[uint64]*ethpb.SignedBeaconBlock),
		seenPendingBlocks:    make(map[[32]byte]bool),
		blkRootToPendingAtts: make(map[[32]byte][]*ethpb.SignedAggregateAttestationAndProof),
		stateNotifier:        cfg.StateNotifier,
		blockNotifier:        cfg.BlockNotifier,
		stateSummaryCache:    cfg.StateSummaryCache,
		blocksRateLimiter:    leakybucket.NewCollector(allowedBlocksPerSecond, allowedBlocksBurst, false /* deleteEmptyBuckets */),
	}

	r.registerRPCHandlers()
	go r.registerSubscribers()

	return r
}

// Service is responsible for handling all run time p2p related operations as the
// main entry point for network messages.
type Service struct {
<<<<<<< HEAD
	ctx                       context.Context
	cancel                    context.CancelFunc
	p2p                       p2p.P2P
	db                        db.NoHeadAccessDatabase
	attPool                   attestations.Pool
	exitPool                  *voluntaryexits.Pool
	slashingPool              *slashings.Pool
	chain                     blockchainService
	slotToPendingBlocks       map[uint64]*ethpb.SignedBeaconBlock
	seenPendingBlocks         map[[32]byte]bool
	blkRootToPendingAtts      map[[32]byte][]*ethpb.SignedAggregateAttestationAndProof
	pendingAttsLock           sync.RWMutex
	pendingQueueLock          sync.RWMutex
	chainStarted              bool
	initialSync               Checker
	validateBlockLock         sync.RWMutex
	stateNotifier             statefeed.Notifier
	blockNotifier             blockfeed.Notifier
	blocksRateLimiter         *leakybucket.Collector
	attestationNotifier       operation.Notifier
	seenBlockLock             sync.RWMutex
	seenBlockCache            *lru.Cache
	seenAttestationLock       sync.RWMutex
	seenAttestationCache      *lru.Cache
	seenExitLock              sync.RWMutex
	seenExitCache             *lru.Cache
	seenProposerSlashingLock  sync.RWMutex
	seenProposerSlashingCache *lru.Cache
	seenAttesterSlashingLock  sync.RWMutex
	seenAttesterSlashingCache *lru.Cache
=======
	ctx                  context.Context
	cancel               context.CancelFunc
	p2p                  p2p.P2P
	db                   db.NoHeadAccessDatabase
	attPool              attestations.Pool
	exitPool             *voluntaryexits.Pool
	slashingPool         *slashings.Pool
	chain                blockchainService
	slotToPendingBlocks  map[uint64]*ethpb.SignedBeaconBlock
	seenPendingBlocks    map[[32]byte]bool
	blkRootToPendingAtts map[[32]byte][]*ethpb.AggregateAttestationAndProof
	pendingAttsLock      sync.RWMutex
	pendingQueueLock     sync.RWMutex
	chainStarted         bool
	initialSync          Checker
	validateBlockLock    sync.RWMutex
	stateNotifier        statefeed.Notifier
	blockNotifier        blockfeed.Notifier
	blocksRateLimiter    *leakybucket.Collector
	attestationNotifier  operation.Notifier
	stateSummaryCache    *cache.StateSummaryCache
>>>>>>> e22365c4
}

// Start the regular sync service.
func (r *Service) Start() {
	if err := r.initCaches(); err != nil {
		panic(err)
	}

	r.p2p.AddConnectionHandler(r.sendRPCStatusRequest)
	r.p2p.AddDisconnectionHandler(r.removeDisconnectedPeerStatus)
	r.processPendingBlocksQueue()
	r.processPendingAttsQueue()
	r.maintainPeerStatuses()
	r.resyncIfBehind()
	r.refreshENR()

	// Update sync metrics.
	runutil.RunEvery(r.ctx, time.Second*10, r.updateMetrics)
}

// Stop the regular sync service.
func (r *Service) Stop() error {
	defer r.cancel()
	return nil
}

// Status of the currently running regular sync service.
func (r *Service) Status() error {
	if r.chainStarted {
		if r.initialSync.Syncing() {
			return errors.New("waiting for initial sync")
		}
		// If our head slot is on a previous epoch and our peers are reporting their head block are
		// in the most recent epoch, then we might be out of sync.
		if headEpoch := helpers.SlotToEpoch(r.chain.HeadSlot()); headEpoch < helpers.SlotToEpoch(r.chain.CurrentSlot())-1 &&
			headEpoch < r.p2p.Peers().CurrentEpoch()-1 {
			return errors.New("out of sync")
		}
	}
	return nil
}

// This initializes the caches to update seen beacon objects coming in from the wire
// and prevent DoS.
func (r *Service) initCaches() error {
	blkCache, err := lru.New(seenBlockSize)
	if err != nil {
		return err
	}
	attCache, err := lru.New(seenAttSize)
	if err != nil {
		return err
	}
	exitCache, err := lru.New(seenExitSize)
	if err != nil {
		return err
	}
	attesterSlashingCache, err := lru.New(seenAttesterSlashingSize)
	if err != nil {
		return err
	}
	proposerSlashingCache, err := lru.New(seenProposerSlashingSize)
	if err != nil {
		return err
	}
	r.seenBlockCache = blkCache
	r.seenAttestationCache = attCache
	r.seenExitCache = exitCache
	r.seenAttesterSlashingCache = attesterSlashingCache
	r.seenProposerSlashingCache = proposerSlashingCache

	return nil
}

// Checker defines a struct which can verify whether a node is currently
// synchronizing a chain with the rest of peers in the network.
type Checker interface {
	Syncing() bool
	Status() error
	Resync() error
}

// This runs every epoch to refresh the current node's ENR.
func (r *Service) refreshENR() {
	ctx := context.Background()
	refreshTime := time.Duration(refreshRate) * time.Second
	runutil.RunEvery(ctx, refreshTime, func() {
		currentEpoch := helpers.SlotToEpoch(helpers.SlotsSince(r.chain.GenesisTime()))
		r.p2p.RefreshENR(currentEpoch)
	})
}<|MERGE_RESOLUTION|>--- conflicted
+++ resolved
@@ -95,7 +95,6 @@
 // Service is responsible for handling all run time p2p related operations as the
 // main entry point for network messages.
 type Service struct {
-<<<<<<< HEAD
 	ctx                       context.Context
 	cancel                    context.CancelFunc
 	p2p                       p2p.P2P
@@ -126,29 +125,7 @@
 	seenProposerSlashingCache *lru.Cache
 	seenAttesterSlashingLock  sync.RWMutex
 	seenAttesterSlashingCache *lru.Cache
-=======
-	ctx                  context.Context
-	cancel               context.CancelFunc
-	p2p                  p2p.P2P
-	db                   db.NoHeadAccessDatabase
-	attPool              attestations.Pool
-	exitPool             *voluntaryexits.Pool
-	slashingPool         *slashings.Pool
-	chain                blockchainService
-	slotToPendingBlocks  map[uint64]*ethpb.SignedBeaconBlock
-	seenPendingBlocks    map[[32]byte]bool
-	blkRootToPendingAtts map[[32]byte][]*ethpb.AggregateAttestationAndProof
-	pendingAttsLock      sync.RWMutex
-	pendingQueueLock     sync.RWMutex
-	chainStarted         bool
-	initialSync          Checker
-	validateBlockLock    sync.RWMutex
-	stateNotifier        statefeed.Notifier
-	blockNotifier        blockfeed.Notifier
-	blocksRateLimiter    *leakybucket.Collector
-	attestationNotifier  operation.Notifier
-	stateSummaryCache    *cache.StateSummaryCache
->>>>>>> e22365c4
+	stateSummaryCache         *cache.StateSummaryCache
 }
 
 // Start the regular sync service.
