--- conflicted
+++ resolved
@@ -353,9 +353,7 @@
 
 geth_dependencies()
 
-<<<<<<< HEAD
 # Do NOT add new go dependencies here! Refer to DEPENDENCIES.md!
-
 go_repository(
     name = "com_github_ajstarks_svgo",
     importpath = "github.com/ajstarks/svgo",
@@ -836,6 +834,3 @@
     sum = "h1:twKMhMu44jQO+HgQK9X8NHO5HkeJu2QbhLzLJpa8oNM=",
     version = "v0.1.3",
 )
-=======
-# Do NOT add new go dependencies here! Refer to DEPENDENCIES.md!
->>>>>>> ba63186c
